--- conflicted
+++ resolved
@@ -1,19 +1,14 @@
 BINARY_NAME=	dnsmag
 VERSION=	$(shell git describe --tags --always)
-LDFLAGS=	-X dnsmag/app/cmd.Version=$(VERSION)
+LDFLAGS=	-X dnsmag/internal.Version=$(VERSION)
 
 
 all: build
 
 build: $(BINARY_NAME)
 
-<<<<<<< HEAD
-$(BINARY): app internal
-	go build -ldflags="-X dnsmag/internal.Version=$(VERSION)" -o $(BINARY) ./app
-=======
 $(BINARY_NAME): app internal
 	go build -ldflags="$(LDFLAGS)" -o $(BINARY_NAME) ./app
->>>>>>> 8aed2132
 
 test:
 	go test -cover ./internal/ ./app/cmd/
